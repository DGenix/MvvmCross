--- conflicted
+++ resolved
@@ -44,44 +44,33 @@
                                                          ? SidebarPanelController.LeftSidebarController 
                                                          : SidebarPanelController.RightSidebarController;
 
-<<<<<<< HEAD
             UIBarButtonItem barButtonItem; 
 
-=======
->>>>>>> b75940a9
             var xamarinSidebarMenu = ViewController as IMvxSidebarMenu;
             if (xamarinSidebarMenu != null)
             {
                 sidebarController.HasShadowing = xamarinSidebarMenu.HasShadowing;
-<<<<<<< HEAD
                 sidebarController.MenuWidth = xamarinSidebarMenu.MenuWidth;
 
                 barButtonItem = new UIBarButtonItem(xamarinSidebarMenu.MenuButtonImage
                     , UIBarButtonItemStyle.Plain
-                    , (sender, args) => sidebarController.ToggleMenu());
+                    , (sender, args) => {
+                        sidebarController.MenuWidth = xamarinSidebarMenu.MenuWidth;
+                        sidebarController.ViewWillAppear(false);
+                        sidebarController.ToggleMenu();
+                    });
             }
             else
             {
                 barButtonItem = new UIBarButtonItem("Menu"
                     , UIBarButtonItemStyle.Plain
-                    , (sender, args) => sidebarController.ToggleMenu());
+                    , (sender, args) => {
+                        sidebarController.ViewWillAppear(false);
+                        sidebarController.ToggleMenu();
+                    });
             }
 
 
-=======
-            }
-
-            var barButtonItem = new UIBarButtonItem(UIImage.FromBundle("threelines")
-                , UIBarButtonItemStyle.Plain, (sender, args) =>
-                                                    {
-                                                        if (xamarinSidebarMenu != null)
-                                                            sidebarController.MenuWidth = xamarinSidebarMenu.MenuWidth;
-                
-                                                        sidebarController.ViewWillAppear(false);
-                                                        sidebarController.ToggleMenu();
-            });
-            
->>>>>>> b75940a9
             var topViewController = SidebarPanelController.NavigationController.TopViewController;
 
             sidebarController.ChangeMenuView(ViewController);
@@ -96,10 +85,6 @@
                 sidebarController.MenuLocation = MenuLocations.Right;    
                 topViewController.NavigationItem.SetRightBarButtonItem(barButtonItem, true);
             }
-<<<<<<< HEAD
-=======
-          
->>>>>>> b75940a9
         }
     }
 }
