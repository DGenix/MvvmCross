--- conflicted
+++ resolved
@@ -98,42 +98,8 @@
     <Compile Include="Platform\Json\MvxGeneralJsonEnumConverter.cs" />
     <Compile Include="Platform\Json\MvxJsonConverter.cs" />
     <Compile Include="Properties\AssemblyInfo.cs" />
-<<<<<<< HEAD
-=======
-    <Compile Include="ShortNames\StringDict.cs">
-      <SubType>Code</SubType>
-    </Compile>
-    <Compile Include="ViewModels\MvxApplicationObject.cs">
-      <SubType>Code</SubType>
-    </Compile>
-    <Compile Include="Application\MvxDefaultViewModelLocator.cs" />
-    <Compile Include="ViewModels\MvxMainThreadDispatchingObject.cs" />
-    <Compile Include="ViewModels\MvxNotifyCollectionChanged.cs">
-      <SubType>Code</SubType>
-    </Compile>
-    <Compile Include="ViewModels\MvxNotifyPropertyChanged.cs" />
-    <Compile Include="ViewModels\MvxNullViewModel.cs" />
-    <Compile Include="ViewModels\MvxViewModel.cs">
-      <SubType>Code</SubType>
-    </Compile>
-    <Compile Include="Application\MvxViewModelLoader.cs">
-      <SubType>Code</SubType>
-    </Compile>
-    <Compile Include="Application\MvxViewModelLocator.cs">
-      <SubType>Code</SubType>
-    </Compile>
-    <Compile Include="Application\MvxViewModelLocatorAnalyser.cs">
-      <SubType>Code</SubType>
-    </Compile>
     <Compile Include="Views\Attributes\MvxConditionalConventionalViewAttribute.cs" />
     <Compile Include="Views\Attributes\MvxUnconventionalViewAttribute.cs" />
-    <Compile Include="Views\MvxShowViewModelRequest.cs">
-      <SubType>Code</SubType>
-    </Compile>
-    <Compile Include="Views\MvxViewsContainer.cs">
-      <SubType>Code</SubType>
-    </Compile>
->>>>>>> ddb26087
   </ItemGroup>
   <ItemGroup>
     <Folder Include="Android\Platform\SoundEffects\" />
