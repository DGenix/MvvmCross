--- conflicted
+++ resolved
@@ -17,13 +17,8 @@
 description: > # this means to ignore newlines until "baseurl:"
   MvvmCross is a convention based MVVM framework for Xamarin and Windows,
   with strong community support, filled to the brim with useful features.
-<<<<<<< HEAD
-baseurl: "/MvvmCross" # the subpath of your site, e.g. /blog
-url: "" # the base hostname & protocol for your site, e.g. http://example.com
-=======
 baseurl: "/" # the subpath of your site, e.g. /blog
 url: "https://www.mvvmcross.com" # the base hostname & protocol for your site, e.g. http://example.com
->>>>>>> 3912b7f7
 twitter_username: MvvmCross
 github_username:  MvvmCross
 git_repo: MvvmCross
