﻿<?xml version="1.0" encoding="utf-8"?>
<Project ToolsVersion="4.0" DefaultTargets="Build" xmlns="http://schemas.microsoft.com/developer/msbuild/2003">
  <PropertyGroup>
    <Configuration Condition=" '$(Configuration)' == '' ">Debug</Configuration>
    <Platform Condition=" '$(Platform)' == '' ">AnyCPU</Platform>
    <ProjectGuid>{CF9E4C49-4D40-4375-A522-25D33233B0E9}</ProjectGuid>
    <OutputType>Library</OutputType>
    <AppDesignerFolder>Properties</AppDesignerFolder>
    <RootNamespace>MvvmCross.Console</RootNamespace>
    <AssemblyName>MvvmCross.Console</AssemblyName>
    <FileAlignment>512</FileAlignment>
    <TargetFrameworkProfile />
    <TargetFrameworkVersion>v4.5</TargetFrameworkVersion>
  </PropertyGroup>
  <PropertyGroup Condition=" '$(Configuration)|$(Platform)' == 'Debug|AnyCPU' ">
    <DebugSymbols>True</DebugSymbols>
    <DebugType>full</DebugType>
    <Optimize>False</Optimize>
    <OutputPath>..\..\bin\Debug\Mvx\Console\</OutputPath>
    <DefineConstants>DEBUG;TRACE</DefineConstants>
    <ErrorReport>prompt</ErrorReport>
    <WarningLevel>4</WarningLevel>
    <Prefer32Bit>false</Prefer32Bit>
  </PropertyGroup>
  <PropertyGroup Condition=" '$(Configuration)|$(Platform)' == 'Release|AnyCPU' ">
    <DebugType>pdbonly</DebugType>
    <Optimize>True</Optimize>
    <OutputPath>..\..\bin\Release\Mvx\Console\</OutputPath>
    <DefineConstants>TRACE</DefineConstants>
    <ErrorReport>prompt</ErrorReport>
    <WarningLevel>4</WarningLevel>
    <Prefer32Bit>false</Prefer32Bit>
  </PropertyGroup>
  <ItemGroup>
    <Reference Include="System" />
    <Reference Include="System.Core" />
    <Reference Include="System.Xml.Linq" />
    <Reference Include="System.Data.DataSetExtensions" />
    <Reference Include="Microsoft.CSharp" />
    <Reference Include="System.Data" />
    <Reference Include="System.Xml" />
  </ItemGroup>
  <ItemGroup>
    <Compile Include="Views\IMvxConsoleCurrentView.cs" />
    <Compile Include="Views\IMvxConsoleNavigation.cs" />
    <Compile Include="Views\IMvxConsoleView.cs" />
    <Compile Include="Platform\IMvxMessagePump.cs" />
    <Compile Include="Views\MvxBaseConsoleContainer.cs" />
    <Compile Include="Views\MvxConsoleContainer.cs" />
    <Compile Include="Views\MvxConsoleViewDispatcher.cs" />
    <Compile Include="Views\MvxConsoleMessagePump.cs" />
    <Compile Include="Views\MvxConsoleSystemMessageHandler.cs" />
    <Compile Include="Views\MvxConsoleView.cs" />
    <Compile Include="Platform\MvxConsoleSetup.cs" />
    <Compile Include="Properties\AssemblyInfo.cs" />
    <Compile Include="Platform\MvxDebugTrace.cs" />
  </ItemGroup>
  <ItemGroup>
<<<<<<< HEAD
    <ProjectReference Include="..\..\Core\Core\MvvmCross.Core.csproj">
      <Project>{b6e27475-e7d0-448c-a5cc-5097dca1e2dd}</Project>
      <Name>MvvmCross.Core</Name>
    </ProjectReference>
    <ProjectReference Include="..\..\CrossCore\Cirrious.CrossCore\MvvmCross.Platform.csproj">
      <Project>{CFF6F25A-3C3B-44EE-A54C-2ED4AAFF3ADB}</Project>
      <Name>MvvmCross.Platform</Name>
    </ProjectReference>
=======
    <ProjectReference Include="..\..\Platform\Platform\MvvmCross.Platform.csproj">
      <Project>{CFF6F25A-3C3B-44EE-A54C-2ED4AAFF3ADB}</Project>
      <Name>MvvmCross.Platform</Name>
    </ProjectReference>
    <ProjectReference Include="..\..\Core\Core\MvvmCross.Core.csproj">
      <Project>{B6E27475-E7D0-448C-A5CC-5097DCA1E2DD}</Project>
      <Name>MvvmCross.Core</Name>
    </ProjectReference>
>>>>>>> 44834d1d
  </ItemGroup>
  <Import Project="$(MSBuildToolsPath)\Microsoft.CSharp.targets" />
  <!-- To modify your build process, add your task inside one of the targets below and uncomment it. 
       Other similar extension points exist, see Microsoft.Common.targets.
  <Target Name="BeforeBuild">
  </Target>
  <Target Name="AfterBuild">
  </Target>
  -->
</Project><|MERGE_RESOLUTION|>--- conflicted
+++ resolved
@@ -56,25 +56,14 @@
     <Compile Include="Platform\MvxDebugTrace.cs" />
   </ItemGroup>
   <ItemGroup>
-<<<<<<< HEAD
     <ProjectReference Include="..\..\Core\Core\MvvmCross.Core.csproj">
       <Project>{b6e27475-e7d0-448c-a5cc-5097dca1e2dd}</Project>
       <Name>MvvmCross.Core</Name>
     </ProjectReference>
-    <ProjectReference Include="..\..\CrossCore\Cirrious.CrossCore\MvvmCross.Platform.csproj">
-      <Project>{CFF6F25A-3C3B-44EE-A54C-2ED4AAFF3ADB}</Project>
-      <Name>MvvmCross.Platform</Name>
-    </ProjectReference>
-=======
     <ProjectReference Include="..\..\Platform\Platform\MvvmCross.Platform.csproj">
       <Project>{CFF6F25A-3C3B-44EE-A54C-2ED4AAFF3ADB}</Project>
       <Name>MvvmCross.Platform</Name>
     </ProjectReference>
-    <ProjectReference Include="..\..\Core\Core\MvvmCross.Core.csproj">
-      <Project>{B6E27475-E7D0-448C-A5CC-5097DCA1E2DD}</Project>
-      <Name>MvvmCross.Core</Name>
-    </ProjectReference>
->>>>>>> 44834d1d
   </ItemGroup>
   <Import Project="$(MSBuildToolsPath)\Microsoft.CSharp.targets" />
   <!-- To modify your build process, add your task inside one of the targets below and uncomment it. 
