// MvxBaseIosViewPresenter.cs

// MvvmCross is licensed using Microsoft Public License (Ms-PL)
// Contributions and inspirations noted in readme.md and license.txt
//
// Project Lead - Stuart Lodge, @slodge, me@slodge.com

using MvvmCross.Core.ViewModels;
using MvvmCross.Core.Views;
using MvvmCross.Platform.Platform;
using UIKit;

namespace MvvmCross.iOS.Views.Presenters
{
<<<<<<< HEAD
    using System;
    using MvvmCross.Core.ViewModels;
    using MvvmCross.Core.Views;
    using MvvmCross.Platform.Platform;

    using UIKit;

    public class MvxBaseIosViewPresenter
        : MvxViewPresenter, IMvxIosViewPresenter
=======
    public class MvxBaseIosViewPresenter : MvxViewPresenter, IMvxIosViewPresenter
>>>>>>> 5426a2a5
    {
        public override void Show(MvxViewModelRequest request)
        {
        }

        public override void ChangePresentation(MvxPresentationHint hint)
        {
            if(HandlePresentationChange(hint))
                return;

            MvxTrace.Warning("Hint ignored {0}", hint.GetType().Name);
        }

        public virtual bool PresentModalViewController(UIViewController viewController, bool animated)
        {
            return false;
        }

        public virtual void NativeModalViewControllerDisappearedOnItsOwn()
        {
        }

        public override void Close(IMvxViewModel toClose)
        {
        }
    }
}<|MERGE_RESOLUTION|>--- conflicted
+++ resolved
@@ -12,19 +12,7 @@
 
 namespace MvvmCross.iOS.Views.Presenters
 {
-<<<<<<< HEAD
-    using System;
-    using MvvmCross.Core.ViewModels;
-    using MvvmCross.Core.Views;
-    using MvvmCross.Platform.Platform;
-
-    using UIKit;
-
-    public class MvxBaseIosViewPresenter
-        : MvxViewPresenter, IMvxIosViewPresenter
-=======
     public class MvxBaseIosViewPresenter : MvxViewPresenter, IMvxIosViewPresenter
->>>>>>> 5426a2a5
     {
         public override void Show(MvxViewModelRequest request)
         {
@@ -46,9 +34,5 @@
         public virtual void NativeModalViewControllerDisappearedOnItsOwn()
         {
         }
-
-        public override void Close(IMvxViewModel toClose)
-        {
-        }
     }
 }