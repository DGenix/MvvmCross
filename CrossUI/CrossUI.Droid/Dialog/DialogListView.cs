--- conflicted
+++ resolved
@@ -57,11 +57,7 @@
         {
             var currentFocus = ((Activity) Context).CurrentFocus;
             base.OnSizeChanged(w, h, oldw, oldh);
-<<<<<<< HEAD
-#warning Need to explain why this code is necessary - plus why its a post
-=======
             //we have to place the focus request on the working-queueu, since by this time someone else has already requested the focus because of listactivity/listview's incompatiblity issues with edittext views
->>>>>>> 3a45161d
             new Handler().Post(() =>
                 {
                     if (currentFocus != null && ((Activity)Context).CurrentFocus != currentFocus)
