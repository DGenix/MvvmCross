--- conflicted
+++ resolved
@@ -293,12 +293,8 @@
 
 .sponsors
 {
-<<<<<<< HEAD
     background-color: #eceff1;
-=======
-    background-color: #FFF;
     padding-bottom: 50px;
->>>>>>> 3fef5ce0
 
     .wrapper
     {
