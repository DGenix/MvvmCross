--- conflicted
+++ resolved
@@ -30,33 +30,6 @@
   </PropertyGroup>
   <ItemGroup>
     <Reference Include="MvvmCross.Binding, Version=4.0.0.0, Culture=neutral, processorArchitecture=MSIL">
-<<<<<<< HEAD
-      <HintPath>..\packages\MvvmCross.Binding.4.2.3\lib\Xamarin.iOS10\MvvmCross.Binding.dll</HintPath>
-      <Private>True</Private>
-    </Reference>
-    <Reference Include="MvvmCross.Binding.iOS, Version=4.0.0.0, Culture=neutral, processorArchitecture=MSIL">
-      <HintPath>..\packages\MvvmCross.Binding.4.2.3\lib\Xamarin.iOS10\MvvmCross.Binding.iOS.dll</HintPath>
-      <Private>True</Private>
-    </Reference>
-    <Reference Include="MvvmCross.Core, Version=4.0.0.0, Culture=neutral, processorArchitecture=MSIL">
-      <HintPath>..\packages\MvvmCross.Core.4.2.3\lib\Xamarin.iOS10\MvvmCross.Core.dll</HintPath>
-      <Private>True</Private>
-    </Reference>
-    <Reference Include="MvvmCross.iOS, Version=4.0.0.0, Culture=neutral, processorArchitecture=MSIL">
-      <HintPath>..\packages\MvvmCross.Core.4.2.3\lib\Xamarin.iOS10\MvvmCross.iOS.dll</HintPath>
-      <Private>True</Private>
-    </Reference>
-    <Reference Include="MvvmCross.Localization, Version=4.0.0.0, Culture=neutral, processorArchitecture=MSIL">
-      <HintPath>..\packages\MvvmCross.Binding.4.2.3\lib\Xamarin.iOS10\MvvmCross.Localization.dll</HintPath>
-      <Private>True</Private>
-    </Reference>
-    <Reference Include="MvvmCross.Platform, Version=4.0.0.0, Culture=neutral, processorArchitecture=MSIL">
-      <HintPath>..\packages\MvvmCross.Platform.4.2.3\lib\Xamarin.iOS10\MvvmCross.Platform.dll</HintPath>
-      <Private>True</Private>
-    </Reference>
-    <Reference Include="MvvmCross.Platform.iOS, Version=4.0.0.0, Culture=neutral, processorArchitecture=MSIL">
-      <HintPath>..\packages\MvvmCross.Platform.4.2.3\lib\Xamarin.iOS10\MvvmCross.Platform.iOS.dll</HintPath>
-=======
       <HintPath>..\packages\MvvmCross.Binding.4.3.0\lib\Xamarin.iOS10\MvvmCross.Binding.dll</HintPath>
       <Private>True</Private>
     </Reference>
@@ -82,24 +55,16 @@
     </Reference>
     <Reference Include="MvvmCross.Platform.iOS, Version=4.0.0.0, Culture=neutral, processorArchitecture=MSIL">
       <HintPath>..\packages\MvvmCross.Platform.4.3.0\lib\Xamarin.iOS10\MvvmCross.Platform.iOS.dll</HintPath>
->>>>>>> 6b109eb6
       <Private>True</Private>
     </Reference>
     <Reference Include="System" />
     <Reference Include="System.Xml" />
     <Reference Include="System.Core" />
-<<<<<<< HEAD
-    <Reference Include="Xamarin.iOS" />
-    <Reference Include="Xamarin-Sidebar-Unified">
-      <HintPath>..\packages\SidebarNavigation.1.9.0.2\lib\Xamarin.iOS10\Xamarin-Sidebar-Unified.dll</HintPath>
-    </Reference>
-=======
     <Reference Include="Xamarin-Sidebar-Unified, Version=1.0.6080.19166, Culture=neutral, processorArchitecture=MSIL">
       <HintPath>..\packages\SidebarNavigation.1.9.0.3\lib\Xamarin.iOS10\Xamarin-Sidebar-Unified.dll</HintPath>
       <Private>True</Private>
     </Reference>
     <Reference Include="Xamarin.iOS" />
->>>>>>> 6b109eb6
   </ItemGroup>
   <ItemGroup />
   <ItemGroup>
