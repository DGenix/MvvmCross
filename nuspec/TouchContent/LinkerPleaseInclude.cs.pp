--- conflicted
+++ resolved
@@ -70,11 +70,11 @@
             sw.ValueChanged += (sender, args) => { sw.On = false; };
         }
 
-<<<<<<< HEAD
         public void Include(MvxViewController vc)
         {
             vc.Title = vc.Title + "";
-=======
+        }
+
         public void Include(UIStepper s)
         {
             s.Value = s.Value + 1;
@@ -85,7 +85,6 @@
         {
             s.Pages = s.Pages + 1;
             s.ValueChanged += (sender, args) => { s.Pages = 0; };
->>>>>>> 94cbceda
         }
 
         public void Include(INotifyCollectionChanged changed)
