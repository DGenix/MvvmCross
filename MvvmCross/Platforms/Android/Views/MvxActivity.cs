--- conflicted
+++ resolved
@@ -115,23 +115,7 @@
             base.OnCreate(bundle);
             ViewModel?.ViewCreated();
         }
-        
-<<<<<<< HEAD
-=======
-        protected virtual void RunAppStart(Bundle bundle)
-        {
-            if (Mvx.IoCProvider.TryResolve(out IMvxAppStart startup) && !startup.IsStarted)
-            {
-                startup.StartAsync(GetAppStartHint(bundle));
-            }
-        }
 
-        protected virtual object GetAppStartHint(object hint = null)
-        {
-            return hint;
-        }
-
->>>>>>> ba29beec
         protected override void OnDestroy()
         {
             base.OnDestroy();
