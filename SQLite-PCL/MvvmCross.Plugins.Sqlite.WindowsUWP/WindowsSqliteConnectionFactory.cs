using System.IO;

namespace MvvmCross.Plugins.Sqlite.WindowsUWP
{
    public class WindowsSqliteConnectionFactory : MvxSqliteConnectionFactoryBase
    {
<<<<<<< HEAD
        public override ISQLitePlatform CurrentPlattform => new SQLitePlatformWinRT();
=======
>>>>>>> e84e6856

        public override string GetPlattformDatabasePath(string databaseName)
        {
            return Path.Combine(Windows.Storage.ApplicationData.Current.LocalFolder.Path, databaseName);
        }
    }
}<|MERGE_RESOLUTION|>--- conflicted
+++ resolved
@@ -4,10 +4,6 @@
 {
     public class WindowsSqliteConnectionFactory : MvxSqliteConnectionFactoryBase
     {
-<<<<<<< HEAD
-        public override ISQLitePlatform CurrentPlattform => new SQLitePlatformWinRT();
-=======
->>>>>>> e84e6856
 
         public override string GetPlattformDatabasePath(string databaseName)
         {
