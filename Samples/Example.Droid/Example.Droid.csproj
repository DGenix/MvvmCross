--- conflicted
+++ resolved
@@ -88,22 +88,14 @@
     <Compile Include="Fragments\MenuFragment.cs" />
     <Compile Include="Fragments\ExamplesFragment.cs" />
     <Compile Include="Fragments\RecyclerViewFragment.cs" />
-<<<<<<< HEAD
-    <Compile Include="Activities\LoginActivity.cs" />
-=======
     <Compile Include="Fragments\BaseFragment.cs" />
     <Compile Include="Fragments\SettingsFragment.cs" />
->>>>>>> 39b4705d
   </ItemGroup>
   <ItemGroup>
     <None Include="Properties\AndroidManifest.xml" />
     <None Include="packages.config" />
     <AndroidResource Include="Resources\layout\SplashScreen.axml" />
-<<<<<<< HEAD
-    <AndroidResource Include="Resources\layout\Login.axml" />
-=======
     <AndroidResource Include="Resources\layout\fragment_settings.axml" />
->>>>>>> 39b4705d
   </ItemGroup>
   <ItemGroup>
     <AndroidResource Include="Resources\values\Strings.xml" />
