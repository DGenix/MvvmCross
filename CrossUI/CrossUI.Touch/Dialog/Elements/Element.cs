--- conflicted
+++ resolved
@@ -92,12 +92,7 @@
         /// </summary>
         protected virtual void UpdateCellDisplay(UITableViewCell cell)
         {
-<<<<<<< HEAD
-#warning Visible implementation doesn't currently match the Android one - Parent visibility also considered there
-            cell.Hidden = !Visible;
-=======
             cell.Hidden = !Visible || !Parent.Visible;
->>>>>>> 3a45161d
             UpdateCaptionDisplay(cell);
         }
 
