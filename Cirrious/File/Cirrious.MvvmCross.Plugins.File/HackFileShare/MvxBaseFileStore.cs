--- conflicted
+++ resolved
@@ -126,73 +126,6 @@
 
         #endregion
 
-<<<<<<< HEAD
-=======
-		#region IMvxFileStore Async
-		public async Task<TryResult<string>> TryReadTextFileAsync (string path)
-		{
-			string content = "";
-			bool operationSucceeded = await TryReadFileCommonAsync (path, async stream => {
-				using (var reader = new StreamReader(stream)) {
-					content = await reader.ReadToEndAsync().ConfigureAwait(false);
-					return true;
-				};
-			}).ConfigureAwait (false);
-			return TryResult.Create (operationSucceeded, content);
-		}
-
-		public async Task<TryResult<byte[]>> TryReadBinaryFileAsync (string path)
-		{
-			byte[] content = null;
-			bool operationSucceeded =  await TryReadFileCommonAsync (path, async stream => { 
-				using (var ms = new MemoryStream ()) {
-					await stream.CopyToAsync (ms).ConfigureAwait (false);
-					content = ms.ToArray ();
-					return true;
-				}
-			}).ConfigureAwait (false);
-			return TryResult.Create (operationSucceeded, content);
-		}
-
-		public async Task<bool> TryReadBinaryFileAsync (string path, Func<Stream, Task<bool>> readMethod)
-		{
-			return await TryReadFileCommonAsync (path, async stream => {
-				return await readMethod(stream).ConfigureAwait(false);
-			}).ConfigureAwait (false);
-		}
-
-		public async Task WriteFileAsync (string path, string contents)
-		{
-			await WriteFileCommonAsync (path, async stream => {
-				using (var writer = new StreamWriter(stream)) {
-					await writer.WriteAsync(contents).ConfigureAwait(false);
-				}
-			}).ConfigureAwait (false);
-		}
-
-		public async Task WriteFileAsync (string path, byte[] contents)
-		{
-			await WriteFileCommonAsync (path, async stream => {
-				using (MemoryStream ms = new MemoryStream(contents)) {
-					await ms.CopyToAsync(stream).ConfigureAwait(false);
-				}
-			}).ConfigureAwait (false);
-		}
-
-		public async Task WriteFileAsync (string path, IEnumerable<byte> contents)
-		{
-			await WriteFileAsync (path, contents.ToArray ()).ConfigureAwait (false);
-		}
-
-		public async Task WriteFileAsync (string path, Func<Stream, Task> writeMethod)
-		{
-			await WriteFileCommonAsync (path, async stream => {
-				await writeMethod(stream).ConfigureAwait(false);
-			}).ConfigureAwait (false);
-		}
-		#endregion
-
->>>>>>> 1acd7193
         protected abstract string FullPath(string path);
 
         protected override void WriteFileCommon(string path, Action<Stream> streamAction)
