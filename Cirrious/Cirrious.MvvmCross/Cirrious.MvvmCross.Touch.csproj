--- conflicted
+++ resolved
@@ -82,285 +82,9 @@
   </ItemGroup>
   <Import Project="$(MSBuildBinPath)\Microsoft.CSharp.targets" />
   <ItemGroup>
-<<<<<<< HEAD
-=======
-    <Compile Include="Application\MvxApplication.cs">
-      <SubType>Code</SubType>
-    </Compile>
-    <Compile Include="Application\MvxDefaultViewModelLocator.cs">
-      <SubType>Code</SubType>
-    </Compile>
-    <Compile Include="Application\MvxViewModelLoader.cs">
-      <SubType>Code</SubType>
-    </Compile>
-    <Compile Include="Application\MvxViewModelLocator.cs">
-      <SubType>Code</SubType>
-    </Compile>
-    <Compile Include="Application\MvxViewModelLocatorAnalyser.cs">
-      <SubType>Code</SubType>
-    </Compile>
-    <Compile Include="Commands\MvxRelayCommand.cs">
-      <SubType>Code</SubType>
-    </Compile>
-    <Compile Include="Commands\MvxSimpleSelectionChangedEventArgs.cs">
-      <SubType>Code</SubType>
-    </Compile>
-    <Compile Include="Converters\Color\MvxBaseColorConverter.cs" />
-    <Compile Include="Converters\Color\MvxColor.cs" />
-    <Compile Include="Converters\Color\MvxRGBIntColorConverter.cs" />
-    <Compile Include="Converters\MvxBaseValueConverter.cs">
-      <SubType>Code</SubType>
-    </Compile>
-    <Compile Include="Converters\MvxLanguageBinderConverter.cs">
-      <SubType>Code</SubType>
-    </Compile>
-    <Compile Include="Converters\Visibility\MvxBaseVisibilityConverter.cs">
-      <SubType>Code</SubType>
-    </Compile>
-    <Compile Include="Converters\Visibility\MvxInvertedVisibilityConverter.cs">
-      <SubType>Code</SubType>
-    </Compile>
-    <Compile Include="Converters\Visibility\MvxVisibility.cs">
-      <SubType>Code</SubType>
-    </Compile>
-    <Compile Include="Converters\Visibility\MvxVisibilityConverter.cs">
-      <SubType>Code</SubType>
-    </Compile>
-    <Compile Include="Core\MvxAsyncDispatcher.cs">
-      <SubType>Code</SubType>
-    </Compile>
-    <Compile Include="Core\MvxSingleton.cs">
-      <SubType>Code</SubType>
-    </Compile>
-    <Compile Include="Exceptions\MvxException.cs">
-      <SubType>Code</SubType>
-    </Compile>
-    <Compile Include="ExtensionMethods\MvxDateTimeExtensionMethods.cs">
-      <SubType>Code</SubType>
-    </Compile>
-    <Compile Include="ExtensionMethods\MvxExceptionExtensionMethods.cs">
-      <SubType>Code</SubType>
-    </Compile>
-    <Compile Include="ExtensionMethods\MvxNotifyPropertyExtensionMethods.cs" />
-    <Compile Include="ExtensionMethods\MvxServiceProviderExtensions.cs">
-      <SubType>Code</SubType>
-    </Compile>
-    <Compile Include="ExtensionMethods\MvxSimplePropertyDictionaryExtensionMethods.cs">
-      <SubType>Code</SubType>
-    </Compile>
-    <Compile Include="ExtensionMethods\MvxViewExtensionMethods.cs">
-      <SubType>Code</SubType>
-    </Compile>
-    <Compile Include="Interfaces\Application\IMvxViewModelLocatorFinder.cs">
-      <SubType>Code</SubType>
-    </Compile>
-    <Compile Include="Interfaces\Application\IMvxViewModelLocatorStore.cs">
-      <SubType>Code</SubType>
-    </Compile>
-    <Compile Include="Interfaces\Commands\IMvxCommand.cs">
-      <SubType>Code</SubType>
-    </Compile>
-    <Compile Include="Interfaces\Converters\IMvxValueConverter.cs">
-      <SubType>Code</SubType>
-    </Compile>
-    <Compile Include="Interfaces\IoC\IMvxIoCProvider.cs">
-      <SubType>Code</SubType>
-    </Compile>
-    <Compile Include="Interfaces\Localization\IMvxJsonDictionaryTextLoader.cs">
-      <SubType>Code</SubType>
-    </Compile>
-    <Compile Include="Interfaces\Localization\IMvxLanguageBinder.cs">
-      <SubType>Code</SubType>
-    </Compile>
-    <Compile Include="Interfaces\Localization\IMvxResourceLoader.cs">
-      <SubType>Code</SubType>
-    </Compile>
-    <Compile Include="Interfaces\Localization\IMvxResourceObject.cs">
-      <SubType>Code</SubType>
-    </Compile>
-    <Compile Include="Interfaces\Localization\IMvxResourceObjectLoader.cs">
-      <SubType>Code</SubType>
-    </Compile>
-    <Compile Include="Interfaces\Localization\IMvxResourceObjectLoaderConfiguration.cs">
-      <SubType>Code</SubType>
-    </Compile>
-    <Compile Include="Interfaces\Localization\IMvxTextProvider.cs">
-      <SubType>Code</SubType>
-    </Compile>
-    <Compile Include="Interfaces\Localization\IMvxTextProviderBuilder.cs" />
-    <Compile Include="Interfaces\Platform\BookmarkMetadata.cs">
-      <SubType>Code</SubType>
-    </Compile>
-    <Compile Include="Interfaces\Platform\Diagnostics\IMvxTrace.cs" />
-    <Compile Include="Interfaces\Platform\Diagnostics\MvxTraceLevel.cs" />
-    <Compile Include="Interfaces\Platform\IMvxBookmarkLibrarian.cs">
-      <SubType>Code</SubType>
-    </Compile>
-    <Compile Include="Interfaces\Platform\IMvxReachability.cs" />
-    <Compile Include="Interfaces\Platform\IMvxSimpleFileStoreService.cs">
-      <SubType>Code</SubType>
-    </Compile>
-    <Compile Include="Interfaces\Platform\Lifetime\IMvxLifetime.cs">
-      <SubType>Code</SubType>
-    </Compile>
-    <Compile Include="Interfaces\Platform\Lifetime\MvxLifetimeEvent.cs">
-      <SubType>Code</SubType>
-    </Compile>
-    <Compile Include="Interfaces\Platform\Lifetime\MvxLifetimeEventArgs.cs">
-      <SubType>Code</SubType>
-    </Compile>
-    <Compile Include="Interfaces\Platform\Location\IMvxGeoLocationWatcher.cs">
-      <SubType>Code</SubType>
-    </Compile>
-    <Compile Include="Interfaces\Platform\Location\MvxCoordinates.cs">
-      <SubType>Code</SubType>
-    </Compile>
-    <Compile Include="Interfaces\Platform\Location\MvxGeoLocation.cs">
-      <SubType>Code</SubType>
-    </Compile>
-    <Compile Include="Interfaces\Platform\Location\MvxGeolocationOptions.cs">
-      <SubType>Code</SubType>
-    </Compile>
-    <Compile Include="Interfaces\Platform\Location\MvxLocationError.cs">
-      <SubType>Code</SubType>
-    </Compile>
-    <Compile Include="Interfaces\Platform\Location\MvxLocationErrorCode.cs">
-      <SubType>Code</SubType>
-    </Compile>
-    <Compile Include="Interfaces\Platform\MvxNetworkStatus.cs" />
-    <Compile Include="Interfaces\Platform\SoundEffects\IMvxSoundEffect.cs">
-      <SubType>Code</SubType>
-    </Compile>
-    <Compile Include="Interfaces\Platform\SoundEffects\IMvxSoundEffectInstance.cs">
-      <SubType>Code</SubType>
-    </Compile>
-    <Compile Include="Interfaces\Platform\SoundEffects\IMvxSoundEffectLoader.cs">
-      <SubType>Code</SubType>
-    </Compile>
-    <Compile Include="Interfaces\Platform\Tasks\IMvxCombinedPictureChooserTask.cs">
-      <SubType>Code</SubType>
-    </Compile>
-    <Compile Include="Interfaces\Platform\Tasks\IMvxComposeEmailTask.cs" />
-    <Compile Include="Interfaces\Platform\Tasks\IMvxPhoneCallTask.cs">
-      <SubType>Code</SubType>
-    </Compile>
-    <Compile Include="Interfaces\Platform\Tasks\IMvxPictureChooserTask.cs">
-      <SubType>Code</SubType>
-    </Compile>
-    <Compile Include="Interfaces\Platform\Tasks\IMvxShareTask.cs" />
-    <Compile Include="Interfaces\Platform\Tasks\IMvxWebBrowserTask.cs">
-      <SubType>Code</SubType>
-    </Compile>
-    <Compile Include="Interfaces\ServiceProvider\IMvxServiceConsumer.cs">
-      <SubType>Code</SubType>
-    </Compile>
-    <Compile Include="Interfaces\ServiceProvider\IMvxServiceProducer.cs">
-      <SubType>Code</SubType>
-    </Compile>
-    <Compile Include="Interfaces\ServiceProvider\IMvxServiceProvider.cs">
-      <SubType>Code</SubType>
-    </Compile>
-    <Compile Include="Interfaces\ServiceProvider\IMvxServiceProviderRegistry.cs">
-      <SubType>Code</SubType>
-    </Compile>
-    <Compile Include="Interfaces\ServiceProvider\IMvxServiceProviderSetup.cs">
-      <SubType>Code</SubType>
-    </Compile>
-    <Compile Include="Interfaces\ViewModels\IMvxStartNavigation.cs">
-      <SubType>Code</SubType>
-    </Compile>
-    <Compile Include="Interfaces\ViewModels\IMvxViewModel.cs">
-      <SubType>Code</SubType>
-    </Compile>
-    <Compile Include="Interfaces\ViewModels\IMvxViewModelLoader.cs">
-      <SubType>Code</SubType>
-    </Compile>
-    <Compile Include="Interfaces\ViewModels\IMvxViewModelLocator.cs">
-      <SubType>Code</SubType>
-    </Compile>
-    <Compile Include="Interfaces\ViewModels\MvxRequestedBy.cs">
-      <SubType>Code</SubType>
-    </Compile>
-    <Compile Include="Interfaces\ViewModels\MvxRequestedByType.cs">
-      <SubType>Code</SubType>
-    </Compile>
-    <Compile Include="Interfaces\Views\IMvxMainThreadDispatcher.cs">
-      <SubType>Code</SubType>
-    </Compile>
-    <Compile Include="Interfaces\Views\IMvxView.cs">
-      <SubType>Code</SubType>
-    </Compile>
-    <Compile Include="Interfaces\Views\IMvxViewDispatcher.cs">
-      <SubType>Code</SubType>
-    </Compile>
-    <Compile Include="Interfaces\Views\IMvxViewDispatcherProvider.cs">
-      <SubType>Code</SubType>
-    </Compile>
-    <Compile Include="Interfaces\Views\IMvxViewModelLocatorAnalyser.cs" />
-    <Compile Include="Interfaces\Views\IMvxViewsContainer.cs">
-      <SubType>Code</SubType>
-    </Compile>
-    <Compile Include="Interfaces\Views\IMvxViewTracker.cs">
-      <SubType>Code</SubType>
-    </Compile>
-    <Compile Include="IoC\MvxOpenNetCfContainer.cs">
-      <SubType>Code</SubType>
-    </Compile>
-    <Compile Include="IoC\MvxOpenNetCfDependencyAttribute.cs">
-      <SubType>Code</SubType>
-    </Compile>
-    <Compile Include="IoC\MvxOpenNetCfInjectionAttribute.cs">
-      <SubType>Code</SubType>
-    </Compile>
-    <Compile Include="IoC\MvxOpenNetCfIocProvider.cs">
-      <SubType>Code</SubType>
-    </Compile>
-    <Compile Include="IoC\MvxOpenNetCfObjectBuilder.cs">
-      <SubType>Code</SubType>
-    </Compile>
-    <Compile Include="IoC\MvxOpenNetCfServiceProviderSetup.cs">
-      <SubType>Code</SubType>
-    </Compile>
-    <Compile Include="Localization\MvxBaseResourceObjectLoader.cs">
-      <SubType>Code</SubType>
-    </Compile>
-    <Compile Include="Localization\MvxBaseResourceProvider.cs">
-      <SubType>Code</SubType>
-    </Compile>
-    <Compile Include="Localization\MvxBaseTextProvider.cs">
-      <SubType>Code</SubType>
-    </Compile>
-    <Compile Include="Localization\MvxDictionaryBaseTextProvider.cs">
-      <SubType>Code</SubType>
-    </Compile>
-    <Compile Include="Localization\MvxJsonDictionaryTextProvider.cs">
-      <SubType>Code</SubType>
-    </Compile>
-    <Compile Include="Localization\MvxTextProviderBuilder.cs" />
-    <Compile Include="Platform\Diagnostics\MvxStopWatch.cs">
-      <SubType>Code</SubType>
-    </Compile>
-    <Compile Include="Platform\Diagnostics\MvxTrace.cs">
-      <SubType>Code</SubType>
-    </Compile>
-    <Compile Include="Interfaces\Platform\Images\IMvxLocalFileImageLoader.cs" />
-    <Compile Include="Platform\Images\MvxDynamicImageHelper.cs" />
-    <Compile Include="Platform\Images\MvxFileDownloadRequest.cs" />
-    <Compile Include="Interfaces\Platform\Images\IMvxFileDownloadCache.cs" />
-    <Compile Include="Interfaces\Platform\Images\IMvxHttpFileDownloader.cs" />
-    <Compile Include="Interfaces\Platform\Images\IMvxImageCache.cs" />
-    <Compile Include="Exceptions\MvxExceptionEventArgs.cs" />
-    <Compile Include="Platform\Images\MvxFileDownloadCache.cs" />
-    <Compile Include="Platform\Images\MvxFileDownloadedEventArgs.cs" />
-    <Compile Include="Platform\Images\MvxHttpFileDownloader.cs" />
-    <Compile Include="Platform\Images\MvxImage.cs" />
-    <Compile Include="Platform\Images\MvxImageCache.cs" />
-    <Compile Include="Platform\Images\MvxImageRequest.cs" />
-    <Compile Include="Platform\MvxValueEventArgs.cs" />
     <Compile Include="Touch\Interfaces\IMvxTouchPlatformProperties.cs" />
     <Compile Include="Touch\Interfaces\MvxTouchDisplayDensity.cs" />
     <Compile Include="Touch\Interfaces\MvxTouchFormFactor.cs" />
->>>>>>> ddb26087
     <Compile Include="Touch\Platform\Images\MvxTouchImage.cs" />
     <Compile Include="Platform\Location\MvxBaseGeoLocationWatcher.cs" />
     <Compile Include="Platform\MvxBaseFileStoreService.cs">
@@ -404,35 +128,8 @@
     <Compile Include="Touch\Views\Presenters\MvxTouchViewPresenter.cs" />
     <Compile Include="Touch\Platform\MvxBaseTouchSetup.cs" />
     <Compile Include="Touch\Helpers.cs" />
-<<<<<<< HEAD
-=======
-    <Compile Include="ViewModels\MvxApplicationObject.cs">
-      <SubType>Code</SubType>
-    </Compile>
-    <Compile Include="ViewModels\MvxMainThreadDispatchingObject.cs">
-      <SubType>Code</SubType>
-    </Compile>
-    <Compile Include="ViewModels\MvxNotifyCollectionChanged.cs">
-      <SubType>Code</SubType>
-    </Compile>
-    <Compile Include="ViewModels\MvxNotifyPropertyChanged.cs">
-      <SubType>Code</SubType>
-    </Compile>
-    <Compile Include="ViewModels\MvxNullViewModel.cs">
-      <SubType>Code</SubType>
-    </Compile>
-    <Compile Include="ViewModels\MvxViewModel.cs">
-      <SubType>Code</SubType>
-    </Compile>
     <Compile Include="Views\Attributes\MvxConditionalConventionalViewAttribute.cs" />
     <Compile Include="Views\Attributes\MvxUnconventionalViewAttribute.cs" />
-    <Compile Include="Views\MvxShowViewModelRequest.cs">
-      <SubType>Code</SubType>
-    </Compile>
-    <Compile Include="Views\MvxViewsContainer.cs">
-      <SubType>Code</SubType>
-    </Compile>
->>>>>>> ddb26087
   </ItemGroup>
   <ItemGroup />
   <ItemGroup />
