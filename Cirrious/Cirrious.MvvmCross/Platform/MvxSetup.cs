--- conflicted
+++ resolved
@@ -264,24 +264,7 @@
 
         protected abstract IMvxNameMapping CreateViewToViewModelNaming();
 
-<<<<<<< HEAD
-		protected virtual IMvxNameMapping CreateViewToViewModelNameMapping()
-		{
-			return new MvxPostfixAwareViewToViewModelNameMapping(ViewNamePostfixesToRemove());
-		}
-
-		protected virtual IList<string> ViewNamePostfixesToRemove()
-		{
-			return new List<string> () 
-			{
-				"View"
-			};
-		}
-
-        protected virtual void InitialiseViewModelTypeFinder()
-=======
         protected virtual void InitializeViewModelTypeFinder()
->>>>>>> f043fc3a
         {
             var viewModelByNameLookup = new MvxViewModelByNameLookup();
 
@@ -294,14 +277,8 @@
             Mvx.RegisterSingleton<IMvxViewModelByNameLookup>(viewModelByNameLookup);
             Mvx.RegisterSingleton<IMvxViewModelByNameRegistry>(viewModelByNameLookup);
 
-<<<<<<< HEAD
-			var nameMapping = CreateViewToViewModelNameMapping ();
-
-            var finder = new MvxViewModelViewTypeFinder(viewModelByNameLookup, nameMapping);
-=======
             var nameMappingStrategy = CreateViewToViewModelNaming();
             var finder = new MvxViewModelViewTypeFinder(viewModelByNameLookup, nameMappingStrategy);
->>>>>>> f043fc3a
             Mvx.RegisterSingleton<IMvxViewModelTypeFinder>(finder);
         }
 
