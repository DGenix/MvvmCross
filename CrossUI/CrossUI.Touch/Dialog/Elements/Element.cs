--- conflicted
+++ resolved
@@ -92,15 +92,11 @@
         /// </summary>
         protected virtual void UpdateCellDisplay(UITableViewCell cell)
         {
-<<<<<<< HEAD
+            if (cell == null)
+                return;
 #warning SL _ removed  || !Parent.Visible
             // NOTE - SL removed  !Parent.Visible - it caused exception 
             cell.Hidden = !Visible;
-=======
-            if (cell == null)//if the elements have been replaced, we can still get here but the cell has been disposed
-                return;
-            cell.Hidden = !Visible || !Parent.Visible;
->>>>>>> 374d84a6
             UpdateCaptionDisplay(cell);
         }
 
