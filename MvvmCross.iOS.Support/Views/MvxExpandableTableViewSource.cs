--- conflicted
+++ resolved
@@ -1,22 +1,23 @@
-<<<<<<< HEAD
-﻿using Foundation;
-using MvvmCross.Binding.ExtensionMethods;
-using MvvmCross.Binding.iOS.Views;
-using MvvmCross.Platform.Core;
-using System;
-using System.Collections.Generic;
-using System.Collections.Specialized;
-using System.Linq;
-using UIKit;
-
-namespace MvvmCross.iOS.Support.Views
-{
+namespace MvvmCross.iOS.Support.Views
+{
+    using Foundation;
+    using Binding.ExtensionMethods;
+    using Binding.iOS.Views;
+    using MvvmCross.Platform.Core;
+    using System;
+    using System.Collections.Generic;
+    using System.Collections.Specialized;
+    using System.Linq;
+    using UIKit;
+
     public abstract class MvxExpandableTableViewSource<TItemSource, TItem> : MvxTableViewSource where TItemSource : List<TItem>
+    {
 	{
-        /// <summary>
-        /// Indicates which sections are expanded.
-        /// </summary>
-        private bool[] _isCollapsed;
+        /// <summary>
+        /// Indicates which sections are expanded.
+        /// </summary>
+        private bool[] _isCollapsed;
+
 
 		private IEnumerable<TItemSource> _itemsSource;
 		new public IEnumerable<TItemSource> ItemsSource
@@ -36,20 +37,24 @@
 			}
 		}
 
-        public MvxExpandableTableViewSource(UITableView tableView) : base(tableView)
-        {
-        }
+        public MvxExpandableTableViewSource(UITableView tableView) : base(tableView)
+        {
+        }
+
 
-        protected override void CollectionChangedOnCollectionChanged(object sender, NotifyCollectionChangedEventArgs args)
-        {
-            // When the collection is changed collapse all sections
-            _isCollapsed = new bool[ItemsSource.Count()];
+        protected override void CollectionChangedOnCollectionChanged(object sender, NotifyCollectionChangedEventArgs args)
+        {
+            // When the collection is changed collapse all sections
+            _isCollapsed = new bool[ItemsSource.Count()];
+
 
-            for (var i = 0; i < _isCollapsed.Length; i++)
-                _isCollapsed[i] = true;
+            for (var i = 0; i < _isCollapsed.Length; i++)
+                _isCollapsed[i] = true;
+
 
-            base.CollectionChangedOnCollectionChanged(sender, args);
-        }
+            base.CollectionChangedOnCollectionChanged(sender, args);
+        }
+
 
         public override nint RowsInSection(UITableView tableview, nint section)
         {
@@ -58,63 +63,74 @@
 				return (ItemsSource.ElementAt((int)section)).Count();
 			return 0;
         }
+
 
         public override nint NumberOfSections(UITableView tableView)
         {
             return ItemsSource?.Count() ?? 0;
         }
+
 
-        protected override object GetItemAt(NSIndexPath indexPath)
-        {
+        protected override object GetItemAt(NSIndexPath indexPath)
+        {
             return ((IEnumerable<object>)ItemsSource?.ElementAt(indexPath.Section)).ElementAt(indexPath.Row);
         }
+
 
-        protected object GetHeaderItemAt(nint section)
-        {
+        protected object GetHeaderItemAt(nint section)
+        {
             return ItemsSource?.ElementAt((int)section);
         }
+
 
-        public override UIView GetViewForHeader(UITableView tableView, nint section)
-        {
-            var header = GetOrCreateHeaderCellFor(tableView, section);
+        public override UIView GetViewForHeader(UITableView tableView, nint section)
+        {
+            var header = GetOrCreateHeaderCellFor(tableView, section);
+
 
-            // Create a button to make the header clickable
-            UIButton hiddenButton = new UIButton(header.Frame);
-            hiddenButton.TouchUpInside += EventHandler(tableView, section);
-            header.AddSubview(hiddenButton);
+            // Create a button to make the header clickable
+            UIButton hiddenButton = new UIButton(header.Frame);
+            hiddenButton.TouchUpInside += EventHandler(tableView, section);
+            header.AddSubview(hiddenButton);
+
 
-            // Set the header data context
-            var bindable = header as IMvxDataConsumer;
-            if (bindable != null)
-                bindable.DataContext = GetHeaderItemAt(section);
-            return header;
-        }
+            // Set the header data context
+            var bindable = header as IMvxDataConsumer;
+            if (bindable != null)
+                bindable.DataContext = GetHeaderItemAt(section);
+            return header;
+        }
+
 
-        private EventHandler EventHandler(UITableView tableView, nint section)
-        {
-            return (sender, e) =>
-            {
-                // Toggle the is collapsed
-                _isCollapsed[(int)section] = !_isCollapsed[(int)section];
-                tableView.ReloadData();
+        private EventHandler EventHandler(UITableView tableView, nint section)
+        {
+            return (sender, e) =>
+            {
+                // Toggle the is collapsed
+                _isCollapsed[(int)section] = !_isCollapsed[(int)section];
+                tableView.ReloadData();
+
 
-                // Animate the section cells
-                var paths = new NSIndexPath[RowsInSection(tableView, section)];
-                for (int i = 0; i < paths.Length; i++)
-                {
-                    paths[i] = NSIndexPath.FromItemSection(i, section);
-                }
+                // Animate the section cells
+                var paths = new NSIndexPath[RowsInSection(tableView, section)];
+                for (int i = 0; i < paths.Length; i++)
+                {
+                    paths[i] = NSIndexPath.FromItemSection(i, section);
+                }
+
 
-                tableView.ReloadRows(paths, UITableViewRowAnimation.Automatic);
-            };
-        }
+                tableView.ReloadRows(paths, UITableViewRowAnimation.Automatic);
+            };
+        }
+
 
-        public override void HeaderViewDisplayingEnded(UITableView tableView, UIView headerView, nint section)
-        {
-            var bindable = headerView as IMvxDataConsumer;
-            if (bindable != null)
-                bindable.DataContext = null;
-        }
+        public override void HeaderViewDisplayingEnded(UITableView tableView, UIView headerView, nint section)
+        {
+            var bindable = headerView as IMvxDataConsumer;
+            if (bindable != null)
+                bindable.DataContext = null;
+        }
+
 
         /// <summary>
         /// This is needed to show the header view. Should be overriden by sources that inherit from this.
@@ -126,149 +142,22 @@
         {
             return 44; // Default value.
         }
+
 
-        public override UITableViewCell GetCell(UITableView tableView, NSIndexPath indexPath)
-        {
-            return base.GetCell(tableView, indexPath);
-        }
+        public override UITableViewCell GetCell(UITableView tableView, NSIndexPath indexPath)
+        {
+            return base.GetCell(tableView, indexPath);
+        }
+
 
-        /// <summary>
-        /// Gets the cell used for the header
-        /// </summary>
-        /// <param name="tableView"></param>
-        /// <param name="section"></param>
-        /// <returns></returns>
-=======
-﻿namespace MvvmCross.iOS.Support.Views
-{
-    using Foundation;
-    using Binding.ExtensionMethods;
-    using Binding.iOS.Views;
-    using MvvmCross.Platform.Core;
-    using System;
-    using System.Collections.Generic;
-    using System.Collections.Specialized;
-    using System.Linq;
-    using UIKit;
-
-    public abstract class MvxExpandableTableViewSource : MvxTableViewSource
-    {
-        /// <summary>
-        /// Indicates which sections are expanded.
-        /// </summary>
-        private bool[] _isCollapsed;
-
-        public MvxExpandableTableViewSource(UITableView tableView) : base(tableView)
-        {
-        }
-
-        protected override void CollectionChangedOnCollectionChanged(object sender, NotifyCollectionChangedEventArgs args)
-        {
-            // When the collection is changed collapse all sections
-            _isCollapsed = new bool[ItemsSource.Count()];
-
-            for (var i = 0; i < _isCollapsed.Length; i++)
-                _isCollapsed[i] = true;
-
-            base.CollectionChangedOnCollectionChanged(sender, args);
-        }
-
-        public override nint RowsInSection(UITableView tableview, nint section)
-        {
-            // If the section is not colapsed return the rows in that section otherwise return 0
-            if (((IEnumerable<object>)ItemsSource?.ElementAt((int)section)).Any() == true && !_isCollapsed[(int)section])
-                return ((IEnumerable<object>)ItemsSource.ElementAt((int)section)).Count();
-            return 0;
-        }
-
-        public override nint NumberOfSections(UITableView tableView)
-        {
-            return ItemsSource.Count();
-        }
-
-        protected override object GetItemAt(NSIndexPath indexPath)
-        {
-            if (ItemsSource == null)
-                return null;
-
-            return ((IEnumerable<object>)ItemsSource.ElementAt(indexPath.Section)).ElementAt(indexPath.Row);
-        }
-
-        protected object GetHeaderItemAt(nint section)
-        {
-            if (ItemsSource == null)
-                return null;
-
-            return ItemsSource.ElementAt((int)section);
-        }
-
-        public override UIView GetViewForHeader(UITableView tableView, nint section)
-        {
-            var header = GetOrCreateHeaderCellFor(tableView, section);
-
-            // Create a button to make the header clickable
-            UIButton hiddenButton = new UIButton(header.Frame);
-            hiddenButton.TouchUpInside += EventHandler(tableView, section);
-            header.AddSubview(hiddenButton);
-
-            // Set the header data context
-            var bindable = header as IMvxDataConsumer;
-            if (bindable != null)
-                bindable.DataContext = GetHeaderItemAt(section);
-            return header;
-        }
-
-        private EventHandler EventHandler(UITableView tableView, nint section)
-        {
-            return (sender, e) =>
-            {
-                // Toggle the is collapsed
-                _isCollapsed[(int)section] = !_isCollapsed[(int)section];
-                tableView.ReloadData();
-
-                // Animate the section cells
-                var paths = new NSIndexPath[RowsInSection(tableView, section)];
-                for (int i = 0; i < paths.Length; i++)
-                {
-                    paths[i] = NSIndexPath.FromItemSection(i, section);
-                }
-
-                tableView.ReloadRows(paths, UITableViewRowAnimation.Automatic);
-            };
-        }
-
-        public override void HeaderViewDisplayingEnded(UITableView tableView, UIView headerView, nint section)
-        {
-            var bindable = headerView as IMvxDataConsumer;
-            if (bindable != null)
-                bindable.DataContext = null;
-        }
-
-        /// <summary>
-        /// This is needed to show the header view. Should be overriden by sources that inherit from this.
-        /// </summary>
-        /// <param name="tableView"></param>
-        /// <param name="section"></param>
-        /// <returns></returns>
-        public override nfloat GetHeightForHeader(UITableView tableView, nint section)
-        {
-            return 40; // Default value.
-        }
-
-        public override UITableViewCell GetCell(UITableView tableView, NSIndexPath indexPath)
-        {
-            return base.GetCell(tableView, indexPath);
-        }
-
-        /// <summary>
-        /// Gets the cell used for the header
-        /// </summary>
-        /// <param name="tableView"></param>
-        /// <param name="section"></param>
-        /// <returns></returns>
->>>>>>> c9b22f9b
-        protected abstract UITableViewCell GetOrCreateHeaderCellFor(UITableView tableView, nint section);
-
-        protected abstract override UITableViewCell GetOrCreateCellFor(UITableView tableView, NSIndexPath indexPath, object item);
-    }
+        /// <summary>
+        /// Gets the cell used for the header
+        /// </summary>
+        /// <param name="tableView"></param>
+        /// <param name="section"></param>
+        /// <returns></returns>
+        protected abstract UITableViewCell GetOrCreateHeaderCellFor(UITableView tableView, nint section);
+
+        protected abstract override UITableViewCell GetOrCreateCellFor(UITableView tableView, NSIndexPath indexPath, object item);
+    }
 }