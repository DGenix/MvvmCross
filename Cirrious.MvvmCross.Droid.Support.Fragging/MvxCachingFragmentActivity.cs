--- conflicted
+++ resolved
@@ -19,7 +19,6 @@
 using Cirrious.MvvmCross.Views;
 using System;
 using System.Collections.Generic;
-using System.Diagnostics.Contracts;
 using System.Linq;
 
 namespace Cirrious.MvvmCross.Droid.Support.Fragging
@@ -28,12 +27,11 @@
         : MvxFragmentActivity
     {
         private const string SavedFragmentTypesKey = "__mvxSavedFragmentTypes";
-        private readonly Dictionary<string, IMvxCachedFragmentInfo> _lookup = new Dictionary<string, IMvxCachedFragmentInfo>();
-
-        /// <summary>
-        /// Enable OnFragmentPopped callback. This callback might represent a performance hit.
-        /// </summary>
-        protected bool EnableOnFragmentPoppedCallback { get; set; }
+        private const string SavedCurrentFragmentsKey = "__mvxSavedCurrentFragments";
+        private const string SavedBackStackFragmentsKey = "__mvxSavedBackStackFragments";
+        private readonly Dictionary<string, FragmentInfo> _lookup = new Dictionary<string, FragmentInfo>();
+        private Dictionary<int, string> _currentFragments = new Dictionary<int, string>();
+        private IList<KeyValuePair<int, string>> _backStackFragments = new List<KeyValuePair<int, string>>();
 
         /// <summary>
         ///     Register a Fragment to be shown, this should usually be done in OnCreate
@@ -45,39 +43,13 @@
             where TFragment : IMvxFragmentView
             where TViewModel : IMvxViewModel
         {
-            var fragInfo = CreateFragmentInfo<TFragment, TViewModel>(tag);
+            var fragInfo = new FragmentInfo(tag, typeof(TFragment), typeof(TViewModel));
 
             _lookup.Add(tag, fragInfo);
         }
 
-        public void RegisterFragment(string tag, Type fragmentType, Type viewModelType)
-        {
-            Contract.Requires<MvxException>(fragmentType == typeof(IMvxFragmentView), string.Format("Registered fragment isn't an IMvxFragmentView. Received: {0}", fragmentType));
-            Contract.Requires<MvxException>(viewModelType == typeof(IMvxViewModel), string.Format("Registered view model isn't an IMvxViewModel. Received: {0}", viewModelType));
-
-            var fragInfo = CreateFragmentInfo(tag, fragmentType, viewModelType);
-            _lookup.Add(tag, fragInfo);
-        }
-
-
-        protected virtual IMvxCachedFragmentInfo CreateFragmentInfo<TFragment, TViewModel>(string tag)
-            where TFragment : IMvxFragmentView
-            where TViewModel : IMvxViewModel
-        {
-            return new MvxCachedFragmentInfo(tag, typeof(TFragment), typeof(TViewModel));
-        }
-
-        protected virtual IMvxCachedFragmentInfo CreateFragmentInfo(string tag, Type fragmentType, Type viewModelType)
-        {
-            Contract.Requires<MvxException>(fragmentType == typeof(IMvxFragmentView), string.Format("Registered fragment isn't an IMvxFragmentView. Received: {0}", fragmentType));
-            Contract.Requires<MvxException>(viewModelType == typeof(IMvxViewModel), string.Format("Registered view model isn't an IMvxViewModel. Received: {0}", viewModelType));
-
-            return new MvxCachedFragmentInfo(tag, fragmentType, viewModelType);
-        }
-
         protected MvxCachingFragmentActivity()
         {
-            EnableOnFragmentPoppedCallback = true; //Default
         }
 
         protected MvxCachingFragmentActivity(IntPtr javaReference, JniHandleOwnership transfer)
@@ -93,16 +65,18 @@
             if (savedInstanceState == null) return;
 
             // Gabriel has blown his trumpet. Ressurect Fragments from the dead.
-            RestoreFragmentsCache();
+            RestoreLookupFromSleep();
 
             IMvxJsonConverter serializer;
             if (!Mvx.TryResolve(out serializer))
             {
                 Mvx.Trace(
-                    "Could not resolve IMvxJsonConverter, it is going to be hard to create ViewModel cache");
-                return;
-            }
-
+                    "Could not resolve IMvxNavigationSerializer, it is going to be hard to create ViewModel cache");
+                return;
+            }
+
+            RestoreCurrentFragmentsFromBundle(serializer, savedInstanceState);
+            RestoreBackStackFragmentsFromBundle(serializer, savedInstanceState);
             RestoreViewModelsFromBundle(serializer, savedInstanceState);
         }
 
@@ -149,15 +123,9 @@
             }
         }
 
-<<<<<<< HEAD
-        private void RestoreFragmentsCache()
-=======
         private void RestoreCurrentFragmentsFromBundle(IMvxJsonConverter serializer, Bundle savedInstanceState)
         {
             var json = savedInstanceState.GetString(SavedCurrentFragmentsKey);
-            if (string.IsNullOrEmpty(json)) // no fragments instances were saved.
-                return;
-
             var currentFragments = serializer.DeserializeObject<Dictionary<int, string>>(json);
             _currentFragments = currentFragments;
         }
@@ -165,29 +133,20 @@
         private void RestoreBackStackFragmentsFromBundle(IMvxJsonConverter serializer, Bundle savedInstanceState)
         {
             var jsonBackStack = savedInstanceState.GetString(SavedBackStackFragmentsKey);
-            if (string.IsNullOrEmpty(jsonBackStack)) // no backstack fragments were saved.
-                return;
-
             var backStackFragments = serializer.DeserializeObject<List<KeyValuePair<int, string>>>(jsonBackStack);
             _backStackFragments = backStackFragments;
         }
 
         private void RestoreLookupFromSleep()
->>>>>>> 1bc62264
-        {
-            // when there are no fragments SupportFragmentmanager.Fragments is null
-            var fragments = SupportFragmentManager.Fragments ?? Enumerable.Empty<Fragment>();
-
+        {
             // See if Fragments were just sleeping, and repopulate the _lookup
             // with references to them.
-            foreach (var fragment in fragments)
-            {
-                if (fragment != null)
-                {
-                    var fragmentType = fragment.GetType();
-                    var lookup = _lookup.Where(x => x.Value.FragmentType == fragmentType);
-                    foreach (var item in lookup.Where(item => item.Value != null)) //NOTE(vvolkgang) wut? Value should never be null in here.
-                    {
+            foreach (var fragment in SupportFragmentManager.Fragments)
+            {
+                if (fragment != null) {
+                    var fragmentType = fragment.GetType ();
+                    var lookup = _lookup.Where (x => x.Value.FragmentType == fragmentType);
+                    foreach (var item in lookup.Where(item => item.Value != null)) {
                         // reattach fragment to lookup
                         item.Value.CachedFragment = fragment;
                     }
@@ -205,19 +164,21 @@
 
             var typesForKeys = new Dictionary<string, Type>();
 
-            var currentFragsInfo = GetCurrentFragmentsInfo();
-            foreach (var info in currentFragsInfo)
-            {
-                var fragment = info.CachedFragment as IMvxFragmentView;
-                if (fragment == null)
-                    continue;
-
-                var mvxBundle = fragment.CreateSaveStateBundle();
-                var bundle = new Bundle();
-                savedStateConverter.Write(bundle, mvxBundle);
-                outState.PutBundle(info.Tag, bundle);
-
-                typesForKeys.Add(info.Tag, info.ViewModelType);
+            foreach (var item in _lookup)
+            {
+                if (_currentFragments.Any(x => x.Value == item.Key))
+                {
+                    var fragment = item.Value.CachedFragment as IMvxFragmentView;
+                    if (fragment == null)
+                        continue;
+
+                    var mvxBundle = fragment.CreateSaveStateBundle();
+                    var bundle = new Bundle();
+                    savedStateConverter.Write(bundle, mvxBundle);
+                    outState.PutBundle(item.Key, bundle);
+
+                    typesForKeys.Add(item.Key, item.Value.ViewModelType);
+                }
             }
 
             return typesForKeys;
@@ -225,17 +186,28 @@
 
         protected override void OnSaveInstanceState(Bundle outState)
         {
-            base.OnSaveInstanceState(outState);
-            IMvxJsonConverter ser;
-            if (_lookup.Any() && Mvx.TryResolve(out ser))
+            if (_lookup.Any())
             {
                 var typesForKeys = CreateFragmentTypesDictionary(outState);
                 if (typesForKeys == null)
                     return;
 
+                IMvxJsonConverter ser;
+                if (!Mvx.TryResolve(out ser))
+                {
+                    return;
+                }
+
                 var json = ser.SerializeObject(typesForKeys);
                 outState.PutString(SavedFragmentTypesKey, json);
-            }
+
+                json = ser.SerializeObject(_currentFragments);
+                outState.PutString(SavedCurrentFragmentsKey, json);
+
+                json = ser.SerializeObject(_backStackFragments);
+                outState.PutString(SavedBackStackFragmentsKey, json);
+            }
+            base.OnSaveInstanceState(outState);
         }
 
         /// <summary>
@@ -244,100 +216,102 @@
         /// <param name="tag">The tag for the fragment to lookup</param>
         /// <param name="contentId">Where you want to show the Fragment</param>
         /// <param name="bundle">Bundle which usually contains a Serialized MvxViewModelRequest</param>
-        /// <param name="forceAddToBackStack">If you want to force add the fragment to the backstack so on backbutton it will go back to it. Note: This will override IMvxCachedFragmentInfo.AddToBackStack configuration.</param>
-        /// <param name="forceReplaceFragment">Force replace a fragment with the same tag at the same contentid</param>
-        protected void ShowFragment(string tag, int contentId, Bundle bundle = null, bool forceAddToBackStack = false, bool forceReplaceFragment = false)
-        {
-            IMvxCachedFragmentInfo fragInfo;
+        /// <param name="addToBackStack">If you want to add the fragment to the backstack so on backbutton it will go back to it</param>
+        /// <param name="forceReplaceFragment">Force replace a fragment with the same viewmodel at the same contentid</param>
+        protected void ShowFragment(string tag, int contentId, Bundle bundle = null, bool addToBackStack = false, bool forceReplaceFragment = false)
+        {
+            FragmentInfo fragInfo;
             _lookup.TryGetValue(tag, out fragInfo);
 
             if (fragInfo == null)
                 throw new MvxException("Could not find tag: {0} in cache, you need to register it first.", tag);
 
-            // We shouldn't replace the current fragment unless we really need to.
+            string currentFragment;
+            _currentFragments.TryGetValue(contentId, out currentFragment);
+
             var shouldReplaceCurrentFragment = forceReplaceFragment || ShouldReplaceCurrentFragment(contentId, tag);
             if (!shouldReplaceCurrentFragment)
                 return;
 
             var ft = SupportFragmentManager.BeginTransaction();
-            OnBeforeFragmentChanging(fragInfo, ft);
+            OnBeforeFragmentChanging(tag, ft);
+
+            // if there is a Fragment showing on the contentId we want to present at
+            // remove it first.   
+            RemoveFragmentIfShowing(ft, contentId);
 
             fragInfo.ContentId = contentId;
-
-            //If we already have a previously created fragment, we only need to send the new parameters
-            if (fragInfo.CachedFragment != null)
-            {
-                fragInfo.CachedFragment.Arguments = bundle;
-            }
-            else
-            {
-                //Otherwise, create one and cache it
+            // if we haven't already created a Fragment, do it now
+            if (fragInfo.CachedFragment == null || shouldReplaceCurrentFragment)
+            {
                 fragInfo.CachedFragment = Fragment.Instantiate(this, FragmentJavaName(fragInfo.FragmentType),
                     bundle);
-                OnFragmentCreated(fragInfo, ft);
-            }
-
-            ft.Replace(fragInfo.ContentId, fragInfo.CachedFragment, fragInfo.Tag);
-
-
-            if (fragInfo.AddToBackStack || forceAddToBackStack)
-            {
+
+                ft.Add(fragInfo.ContentId, fragInfo.CachedFragment, fragInfo.Tag);
+            }
+            else
+                ft.Attach(fragInfo.CachedFragment);
+
+            _currentFragments[contentId] = fragInfo.Tag;
+
+            if (addToBackStack)
                 ft.AddToBackStack(fragInfo.Tag);
-            }
-
-            OnFragmentChanging(fragInfo, ft);
+
+            OnFragmentChanging(tag, ft);
             ft.Commit();
             SupportFragmentManager.ExecutePendingTransactions();
-            OnFragmentChanged(fragInfo);
         }
 
         private bool ShouldReplaceCurrentFragment(int contentId, string tag)
         {
-            var currentFragment = SupportFragmentManager.FindFragmentById(contentId);
-            return currentFragment == null || currentFragment.Tag != tag;
-        }
-
-        public override void OnBackPressed()
-        {
-            if (SupportFragmentManager.BackStackEntryCount >= 1)
-            {
+            string currentFragment;
+            _currentFragments.TryGetValue(contentId, out currentFragment);
+
+            return ShouldReplaceFragment(contentId, currentFragment, tag);
+        }
+
+        protected virtual bool ShouldReplaceFragment(int contentId, string currentTag, string replacementTag)  {
+            return currentTag != replacementTag;
+        }
+
+        private void RemoveFragmentIfShowing(FragmentTransaction ft, int contentId)
+        {
+            var frag = SupportFragmentManager.FindFragmentById(contentId);
+            if (frag == null) return;
+
+            ft.Detach(frag);
+
+            var currentFragment = _currentFragments.First (x => x.Key == contentId);           
+            _backStackFragments.Add (currentFragment);
+
+            _currentFragments.Remove(contentId);
+        }
+
+        public override void OnBackPressed ()
+        {
+            if (SupportFragmentManager.BackStackEntryCount > 1)
+            {
+                var backStackFrag = SupportFragmentManager.GetBackStackEntryAt (SupportFragmentManager.BackStackEntryCount - 1);
+                _currentFragments.Remove (_currentFragments.Last(x => x.Value == backStackFrag.Name).Key);
+
+                var newFrag = SupportFragmentManager.GetBackStackEntryAt (SupportFragmentManager.BackStackEntryCount - 2);
+                var currentFragment = _backStackFragments.Last (x => x.Value == newFrag.Name);
+
+                _currentFragments.Add (currentFragment.Key, currentFragment.Value);
+                _backStackFragments.Remove (currentFragment);
+
                 SupportFragmentManager.PopBackStackImmediate();
-
-                if (EnableOnFragmentPoppedCallback)
-                {
-                    //NOTE(vvolkgang) this is returning ALL the frags. Should we return only the visible ones?
-                    var currentFragsInfo = GetCurrentFragmentsInfo();
-                    OnFragmentPopped(currentFragsInfo);
-                }
-
-<<<<<<< HEAD
-                return;
-            }
-
-=======
-                SupportFragmentManager.PopBackStackImmediate();
-                return;
-            }
-            
-            SupportFragmentManager.PopBackStack();
->>>>>>> 1bc62264
+                return;
+            }
+            else if (SupportFragmentManager.BackStackEntryCount == 1)
+            {
+                MoveTaskToBack(true);
+                return;
+            }
+
             base.OnBackPressed();
         }
 
-        protected List<IMvxCachedFragmentInfo> GetCurrentFragmentsInfo()
-        {
-            return SupportFragmentManager.Fragments
-                        .Where(frag => frag != null)
-                        .Select(frag => GetFragmentInfoByTag(frag.Tag))
-                        .ToList();
-        }
-
-        protected IMvxCachedFragmentInfo GetLastFragmentInfo()
-        {
-            var lastFragment = SupportFragmentManager.Fragments.Last();
-
-            return GetFragmentInfoByTag(lastFragment.Tag);
-        }
         /// <summary>
         /// Close Fragment with a specific tag at a specific placeholder
         /// </summary>
@@ -349,6 +323,15 @@
             if (frag == null) return;
 
             SupportFragmentManager.PopBackStackImmediate(tag, 1);
+
+            _currentFragments.Remove(contentId);
+
+            if (_backStackFragments.Count > 0 && _backStackFragments.Any(x => x.Key == contentId)) {
+                var currentFragment = _backStackFragments.Last (x => x.Key == contentId);
+
+                _currentFragments.Add (currentFragment.Key, currentFragment.Value);
+                _backStackFragments.Remove (currentFragment);
+            }
         }
 
         protected virtual string FragmentJavaName(Type fragmentType)
@@ -359,23 +342,36 @@
             return namespaceText + fragmentType.Name;
         }
 
-        public virtual void OnBeforeFragmentChanging(IMvxCachedFragmentInfo fragmentInfo, FragmentTransaction transaction) { }
-
-        // Called before the transaction is commited
-        public virtual void OnFragmentChanging(IMvxCachedFragmentInfo fragmentInfo, FragmentTransaction transaction) { }
-        public virtual void OnFragmentChanged(IMvxCachedFragmentInfo fragmentInfo) { }
-        public virtual void OnFragmentPopped(IList<IMvxCachedFragmentInfo> currentFragmentsInfo) { }
-        public virtual void OnFragmentCreated(IMvxCachedFragmentInfo fragmentInfo, FragmentTransaction transaction) { }
-
-        protected IMvxCachedFragmentInfo GetFragmentInfoByTag(string tag)
-        {
-            IMvxCachedFragmentInfo fragInfo;
+        public virtual void OnBeforeFragmentChanging(string tag, FragmentTransaction transaction) { }
+
+        public virtual void OnFragmentChanging(string tag, FragmentTransaction transaction) { }
+
+        protected FragmentInfo GetFragmentInfoByTag(string tag)
+        {
+            FragmentInfo fragInfo;
             _lookup.TryGetValue(tag, out fragInfo);
 
             if (fragInfo == null)
                 throw new MvxException("Could not find tag: {0} in cache, you need to register it first.", tag);
             return fragInfo;
         }
+
+        protected class FragmentInfo
+        {
+            public FragmentInfo(string tag, Type fragmentType, Type viewModelType)
+            {
+                Tag = tag;
+                FragmentType = fragmentType;
+                ViewModelType = viewModelType;
+            }
+
+            public string Tag { get; private set; }
+            public Type FragmentType { get; private set; }
+            public Type ViewModelType { get; private set; }
+            public Fragment CachedFragment { get; set; }
+            public int ContentId { get; set; }
+        }
+        
     }
 
     public abstract class MvxCachingFragmentActivity<TViewModel>
