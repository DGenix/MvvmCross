--- conflicted
+++ resolved
@@ -116,12 +116,6 @@
             var header = GetOrCreateHeaderCellFor(tableView, section);
             bool hasHiddenButton = false;
 
-<<<<<<< HEAD
-            // Create a button to make the header clickable
-            UIButton hiddenButton = new UIButton(header.Frame);
-            hiddenButton.TouchUpInside += EventHandler(tableView, section);
-            header.ContentView.AddSubview(hiddenButton);
-=======
             foreach (var view in header.Subviews)
             {
                 if (view is HiddenHeaderButton)
@@ -140,7 +134,6 @@
                 var hiddenButton = CreateHiddenHeaderButton(buttonFrame, section);
                 header.ContentView.AddSubview(hiddenButton);
             }
->>>>>>> 3704c791
 
             // Set the header data context
             var bindable = header as IMvxDataConsumer;
